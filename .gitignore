<<<<<<< HEAD
.ipynb_checkpoints/
testbook.ipynb
osometweet/__pycache__/
=======
# Byte-compiled / optimized / DLL files
__pycache__/
*.py[cod]
*$py.class

# C extensions
*.so

# Distribution / packaging
.Python
build/
develop-eggs/
dist/
downloads/
eggs/
.eggs/
lib/
lib64/
parts/
sdist/
var/
wheels/
share/python-wheels/
*.egg-info/
.installed.cfg
*.egg
MANIFEST

# PyInstaller
#  Usually these files are written by a python script from a template
#  before PyInstaller builds the exe, so as to inject date/other infos into it.
*.manifest
*.spec

# Installer logs
pip-log.txt
pip-delete-this-directory.txt

# Unit test / coverage reports
htmlcov/
.tox/
.nox/
.coverage
.coverage.*
.cache
nosetests.xml
coverage.xml
*.cover
*.py,cover
.hypothesis/
.pytest_cache/
cover/

# Translations
*.mo
*.pot

# Django stuff:
*.log
local_settings.py
db.sqlite3
db.sqlite3-journal

# Flask stuff:
instance/
.webassets-cache

# Scrapy stuff:
.scrapy

# Sphinx documentation
docs/_build/

# PyBuilder
.pybuilder/
target/

# Jupyter Notebook
.ipynb_checkpoints

# IPython
profile_default/
ipython_config.py

# pyenv
#   For a library or package, you might want to ignore these files since the code is
#   intended to run in multiple environments; otherwise, check them in:
# .python-version

# pipenv
#   According to pypa/pipenv#598, it is recommended to include Pipfile.lock in version control.
#   However, in case of collaboration, if having platform-specific dependencies or dependencies
#   having no cross-platform support, pipenv may install dependencies that don't work, or not
#   install all needed dependencies.
#Pipfile.lock

# PEP 582; used by e.g. github.com/David-OConnor/pyflow
__pypackages__/

# Celery stuff
celerybeat-schedule
celerybeat.pid

# SageMath parsed files
*.sage.py

# Environments
.env
.venv
env/
venv/
ENV/
env.bak/
venv.bak/

# Spyder project settings
.spyderproject
.spyproject

# Rope project settings
.ropeproject

# mkdocs documentation
/site

# mypy
.mypy_cache/
.dmypy.json
dmypy.json

# Pyre type checker
.pyre/

# pytype static type analyzer
.pytype/

# Cython debug symbols
cython_debug/
>>>>>>> 79e38cd2
<|MERGE_RESOLUTION|>--- conflicted
+++ resolved
@@ -1,8 +1,3 @@
-<<<<<<< HEAD
-.ipynb_checkpoints/
-testbook.ipynb
-osometweet/__pycache__/
-=======
 # Byte-compiled / optimized / DLL files
 __pycache__/
 *.py[cod]
@@ -141,4 +136,6 @@
 
 # Cython debug symbols
 cython_debug/
->>>>>>> 79e38cd2
+
+# Matt's testing jupyter notebook
+testbook.ipynb
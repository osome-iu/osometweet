--- conflicted
+++ resolved
@@ -87,7 +87,7 @@
         )
         self.assertEqual(10, len(resp_2['data']))
 
-<<<<<<< HEAD
+
     def test_get_following(self):
         resp = self.ot.get_following('12')
         self.assertEqual(resp['meta']['result_count'], len(resp['data']))
@@ -98,7 +98,8 @@
             max_results=10
         )
         self.assertEqual(10, len(resp_2['data']))
-=======
+
+
 class TestUtils(unittest.TestCase):
     """
     Test all the utils endpoints
@@ -212,7 +213,7 @@
         ]
         response = osometweet.utils.ObjectFields.return_place_fields()
         self.assertEqual(response, correct_fields)
->>>>>>> 5f56fde6
+
 
 if __name__ == "__main__":
     unittest.main()
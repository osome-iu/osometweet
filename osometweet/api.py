import requests
import pause
from typing import Union
from datetime import datetime
from requests_oauthlib import OAuth1Session
from osometweet import utils as o_util

class OsomeTweet:
    def __init__(
        self,
        bearer_token: str = "",
        api_key: str = "",
        api_key_secret: str = "",
        access_token: str = "",
        access_token_secret = "",
        base_url: str = "https://api.twitter.com/2",
    ) -> None:
        self._bearer_token = bearer_token
        self._base_url = base_url
        self._bearer_token = bearer_token
        self._api_key = api_key
        self._api_key_secret = api_key_secret
        self._access_token = access_token
        self._access_token_secret = access_token_secret
        self._use_bearer_token = True

        # Set up oauth based on the parameters
        # Use bearer token (v2.0) by default
        if self._bearer_token:
            self._set_bearer_token()
        # if bearer token is not present, try v1.0a
        else:
            self._set_oauth_1a_creds()
        
        # A lot of endpoints can only receive payload paremeters specific
        # to their endpoint, initializing with all of the different objects
        # will lead to a 401 error if we have unnecessary objects so we can
        # solve this simply by initializing with an empty dictionary
        # and updating self._params for each method.
        self._params = {}

    # Setters
    def _set_bearer_token(self) -> None:
        """
        Sets the bearer token, which authenticates the user using OAuth 2.0.
        Ref: https://developer.twitter.com/en/docs/authentication/oauth-2-0/bearer-tokens
        
        :param str bearer_token
        :returns None
        :raises ValueError
        """
        if isinstance(self._bearer_token, str):
            self._header = {"Authorization": f"Bearer {self._bearer_token}"}
        else:
            raise ValueError(
                "Invalid type for parameter bearer_token, must be a string"
            )

    def _set_oauth_1a_creds(self) -> None:
        """
        Sets the user-based OAuth 1.0a tokens.
        Ref: https://developer.twitter.com/en/docs/authentication/oauth-1-0a

        :raises ValueError
        """
        if not isinstance(self._api_key, str):
            raise ValueError(
                "Invalid type for parameter api_key, must be a string."
                )

        if not isinstance(self._api_key_secret, str):
            raise ValueError(
                "Invalid type for parameter api_key_secret, must be a string."
                )

        if not isinstance(self._access_token, str):
            raise ValueError(
                "Invalid type for parameter access_token, must be a string."
                )

        if not isinstance(self._access_token_secret, str):
            raise ValueError(
                "Invalid type for parameter access_token_secret, must be a string."
                )
        try:
            # Get oauth object
            oauth_1a = OAuth1Session(
                self._api_key,
                client_secret = self._api_key_secret,
                resource_owner_key = self._access_token,
                resource_owner_secret = self._access_token_secret
                )
            self._oauth_1a = oauth_1a
            self._use_bearer_token = False
        except:
            raise Exception("Unknown error using the requests_oauthlib.OAuth1Session() method.")

    def set_base_url(self, base_url: str) -> None:
        """
        Sets the APIs base URL. The URL for API v2 is https://api.twitter.com/2/<endpoint>
                
        :param str base_url
        :returns None
        :raises ValueError
        """
        if isinstance(base_url, str):
            self._base_url = base_url
        else:
            raise ValueError("Invalid type for parameter base_url, must be a string")

    def set_expansions(self, expansions: str) -> None:
        """
        Sets the expansions that will be included in the JSON response. 
        Possible values:
            attachments.poll_ids, attachments.media_keys, author_id, entities.mentions.username,
            geo.place_id, in_reply_to_user_id, referenced_tweets.id, referenced_tweets.id.author_id
            
        Ref: https://developer.twitter.com/en/docs/twitter-api/expansions
        
        :param str expansions
        :returns None
        :raises ValueError
        """
        if isinstance(expansions, str):
            self._params["expansions"] = expansions.replace(" ", "")
        else:
            raise ValueError("Invalid type for parameter expansions, must be a string")

    # Fields
    # Ref: https://developer.twitter.com/en/docs/twitter-api/fields
    def set_media_fields(self, media_fields: str) -> None:
        """
        Sets the media fields that will be included in the JSON response. 
        Possible values:
            duration_ms, height, media_key, preview_image_url, type, url, width,
            public_metrics, non_public_metrics, organic_metrics, promoted_metrics
            
        :param str media_fields
        :returns None
        :raises ValueError
        """
        if isinstance(media_fields, str):
            self._params["media.fields"] = media_fields.replace(" ", "")
        else:
            raise ValueError(
                "Invalid type for parameter media.fields, must be a string"
            )

    def set_place_fields(self, place_fields: str) -> None:
        """
        Sets the place fields that will be included in the JSON response. 
        Possible values:
            contained_within, country, country_code, full_name, geo, id, name, place_type
      
        :param str place_fields
        :returns None
        :raises ValueError
        """
        if isinstance(place_fields, str):
            self._params["place.fields"] = place_fields.replace(" ", "")
        else:
            raise ValueError(
                "Invalid type for parameter place.fields, must be a string"
            )

    def set_poll_fields(self, poll_fields: str) -> None:
        """
        Sets the poll fields that will be included in the JSON response. 
        Possible values:
            duration_minutes, end_datetime, id, options, voting_status
            
        :param str poll_fields
        :returns None
        :raises ValueError
        """
        if isinstance(poll_fields, str):
            self._params["poll_fields"] = poll_fields.replace(" ", "")
        else:
            raise ValueError("Invalid type for parameter poll.fields, must be a string")

    def set_tweet_fields(self, tweet_fields: str) -> None:
        """
        Sets the tweet fields that will be included in the JSON response. 
        Possible values:
            attachments, author_id, context_annotations, conversation_id, created_at,
            entities, geo, id, in_reply_to_user_id, lang, non_public_metrics, 
            public_metrics, organic_metrics, promoted_metrics, possibly_sensitive, 
            referenced_tweets, source, text, withheld
            
        :param str tweet_fields
        :returns None
        :raises ValueError
        """
        if isinstance(tweet_fields, str):
            self._params["tweet.fields"] = tweet_fields.replace(" ", "")
        else:
            raise ValueError(
                "Invalid type for parameter tweet_fields, must be a string"
            )

    def set_user_fields(self, user_fields: str) -> None:
        """
        Sets the user fields that will be included in the JSON response. 
        Possible values:
            created_at, description, entities, id, location, name, pinned_tweet_id,
            profile_image_url, protected, public_metrics, url, username, verified, withheld
            
        :param str user_fields
        :returns None
        :raises ValueError
        """
        if isinstance(user_fields, str):
            self._params["user.fields"] = user_fields.replace(" ", "")
        else:
            raise ValueError("Invalid type for parameter user_fields, must be a string")

    # API methods
    def _make_request(self, endpoint, payload) -> requests.models.Response:
        url = f"{self._base_url}/{endpoint}"
        if self._use_bearer_token:
            return requests.get(url, headers=self._header, params=payload
            )
        else:
            return self._oauth_1a.get(url, params=payload)

    # Tweets
    def tweet_lookup(self, tids: Union[str, list, tuple]) -> requests.models.Response:
        """
        Looks-up at least one tweet using its tweet id.
        Ref: https://developer.twitter.com/en/docs/twitter-api/tweets/lookup/api-reference/get-tweets
 
        :param [str, list, tuple] tids
        :returns requests.models.Response
        :raises Exception, ValueError
        """
        if isinstance(tids, (str)):
            params = {"ids": tids}
        elif isinstance(tids, (list, tuple)):
            if len(tids) > 100:
                raise Exception("Number of tweet ids exceeds maximum of 100")
            payload = {"ids": ",".join(tids)}
        else:
            raise ValueError(
                "Invalid type for parameter 'tids', must be a string, list, or tuple"
            )

        payload.update(self._params)
        response = self._make_request('tweets', payload)
        return response.json()

    # User-Lookup
    def user_lookup_ids(
            self,
            user_ids: Union[list, tuple],
            user_fields: Union[list, tuple] = ["id", "name", "username"]
        ) -> dict:
        return self._user_lookup(user_ids, "id", user_fields=user_fields)

    def user_lookup_usernames(
            self,
            usernames: Union[list, tuple],
            user_fields: Union[list, tuple] = ["id", "name", "username"]
        ) -> dict:

        cleaned_usernames = []
        for username in usernames:
            if username.startswith('@'):
                cleaned_usernames.append(username[1:])
            else:
                cleaned_usernames.append(username)
        return self._user_lookup(cleaned_usernames, "username", user_fields=user_fields)

    def _user_lookup(
            self, 
            query: Union[list, tuple], 
            query_type: str,
            user_fields: Union[list, tuple] = ["id", "name", "username"]
        ) -> dict:
        """
        Looks-up user account information using unique user id numbers. 
        User fields included by default match the default parameters from twitter.
        Ref: https://developer.twitter.com/en/docs/twitter-api/users/lookup/api-reference/get-users
         and https://developer.twitter.com/en/docs/twitter-api/users/lookup/api-reference/get-users-by
 
        :param [list, tuple] query - Unique user ids  or usernames (max 100)
        :param str query_type - type of the query, can be id or username
        :returns requests.models.Response
        :raises Exception, ValueError
        """
        query_specs = {
            "id": {
                "phrase": "user ids",
                "parameter_name": "ids",
                "endpoint": "users"
            },
            "username": {
                "phrase": "usernames",
                "parameter_name": "usernames",
                "endpoint": "users/by"
            }
        }.get(query_type)

        available_user_fields = [
            "created_at", "description", "entities", "id", 
            "location", "name", "pinned_tweet_id", "profile_image_url", 
            "protected", "public_metrics", "url", "username", "verified", "withheld"
        ]

        # Check type of query and user_fields 
        if (isinstance(query, (list, tuple))) and (isinstance(user_fields, (list,tuple))):
            # Check all provided user fields are in the available set
            if all([x in available_user_fields for x in user_fields]):
                # Check no more than 100 ids were passed
                if len(query) <= 100:
                    # Update payload.
                    payload = {
                    query_specs["parameter_name"]: f"{','.join(query)}",
                    "user.fields": f"{','.join(user_fields)}"
                    }

                else:
                    raise Exception(f"You passed {len(query)} {query_specs['phrase']}. \
                        This exceeds the maximum for a single query, 100")

            else:
                raise Exception(
                    f"Invalid user_field(s) provided. Please make sure \
                    they are one of the following fields:\n\n \
                    {print(x) for x in available_user_fields}")
        else:
            raise ValueError(
            "Invalid parameter type. Both `query` and \
            `user_fields` must be either a list or tuple."
                )

        # Update payload with any preset parameters
        # building on top of what may have already been set with 
        # set_user_fields()
        payload.update(self._params)
<<<<<<< HEAD
=======
        #print(payload)
>>>>>>> 79e38cd2

        # Pull Data. Wait when necessary and catching time dependent errors.
        switch = True
    
        while switch:
            # Get response
            response = self._make_request(query_specs["endpoint"], payload)
        
            # Get number of requests left with our tokens
            remaining_requests = int(response.headers["x-rate-limit-remaining"])
            
            # If that number is one, we get the reset-time 
            #   and wait until then, plus 15 seconds (your welcome Twitter).
            # The regular 429 exception is caught below as well, 
            #   however, we want to program defensively, where possible.
            if remaining_requests == 1:
                buffer_wait_time = 15 
                resume_time = datetime.fromtimestamp( int(response.headers["x-rate-limit-reset"]) + buffer_wait_time )
                print(f"Waiting on Twitter.\n\tResume Time: {resume_time}")
                pause.until(resume_time)

            # Explicitly checking for time dependent errors.
            # Most of these errors can be solved simply by waiting
            # a little while and pinging Twitter again - so that's what we do.
            if response.status_code != 200:

                # Too many requests error
                if response.status_code == 429:
                    buffer_wait_time = 15 
                    resume_time = datetime.fromtimestamp( int(response.headers["x-rate-limit-reset"]) + buffer_wait_time )
                    print(f"Waiting on Twitter.\n\tResume Time: {resume_time}")
                    o_util.pause_until(resume_time)

                # Twitter internal server error
                elif response.status_code == 500:
                    # Twitter needs a break, so we wait 30 seconds
                    resume_time = datetime.now().timestamp() + 30
                    print(f"Waiting on Twitter.\n\tResume Time: {resume_time}")
                    o_util.pause_until(resume_time)

                # Twitter service unavailable error
                elif response.status_code == 503:
                    # Twitter needs a break, so we wait 30 seconds
                    resume_time = datetime.now().timestamp() + 30
                    print(f"Waiting on Twitter.\n\tResume Time: {resume_time}")
                    o_util.pause_until(resume_time)

                # If we get this far, we've done something wrong and should exit
                raise Exception(
                    "Request returned an error: {} {}".format(
                        response.status_code, response.text
                    )
                )
            
            # Each time we get a 200 response, lets exit the function and return the response.json
            if response.ok:
                return response.json()<|MERGE_RESOLUTION|>--- conflicted
+++ resolved
@@ -337,10 +337,7 @@
         # building on top of what may have already been set with 
         # set_user_fields()
         payload.update(self._params)
-<<<<<<< HEAD
-=======
-        #print(payload)
->>>>>>> 79e38cd2
+        
 
         # Pull Data. Wait when necessary and catching time dependent errors.
         switch = True

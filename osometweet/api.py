--- conflicted
+++ resolved
@@ -1,10 +1,5 @@
 import requests
-<<<<<<< HEAD
-import pause
 from typing import Union, Generator
-=======
-from typing import Union
->>>>>>> 0dd556e2
 from datetime import datetime
 
 from .oauth import OAuthHandler
@@ -776,63 +771,14 @@
         )
 
         url = f"{self._base_url}/{query_specs['endpoint']}"
-<<<<<<< HEAD
-        while switch:
-            # Get response
-            response = self._oauth.make_request(url, payload)
-
-            # Get number of requests left with our tokens
-            remaining_requests = int(response.headers["x-rate-limit-remaining"])
-
-            # If that number is one, we get the reset-time
-            #   and wait until then, plus 15 seconds (your welcome Twitter).
-            # The regular 429 exception is caught below as well,
-            #   however, we want to program defensively, where possible.
-            if remaining_requests == 1:
-                buffer_wait_time = 15
-                resume_time = datetime.fromtimestamp(
-                    int(response.headers["x-rate-limit-reset"]) + buffer_wait_time
-                )
-                print(f"Waiting on Twitter.\n\tResume Time: {resume_time}")
-                pause_until(resume_time)
-
-            # Explicitly checking for time dependent errors.
-            # Most of these errors can be solved simply by waiting
-            # a little while and pinging Twitter again - so that's what we do.
-            if response.status_code != 200:
-
-                # Too many requests error
-                if response.status_code == 429:
-                    buffer_wait_time = 15
-                    resume_time = datetime.fromtimestamp(
-                        int(response.headers["x-rate-limit-reset"]) + buffer_wait_time
-                    )
-                    print(f"Waiting on Twitter.\n\tResume Time: {resume_time}")
-                    pause_until(resume_time)
-
-                # Twitter internal server error
-                elif response.status_code == 500:
-                    # Twitter needs a break, so we wait 30 seconds
-                    resume_time = datetime.now().timestamp() + 30
-                    print(f"Waiting on Twitter.\n\tResume Time: {resume_time}")
-                    pause_until(resume_time)
-
-                # Twitter service unavailable error
-                elif response.status_code == 503:
-                    # Twitter needs a break, so we wait 30 seconds
-                    resume_time = datetime.now().timestamp() + 30
-                    print(f"Waiting on Twitter.\n\tResume Time: {resume_time}")
-                    pause_until(resume_time)
-
-                # If we get this far, we've done something wrong and should exit
-                raise Exception(
-                    f"Request returned an error: {response.status_code} {response.text}"
-                )
-
-            # Each time we get a 200 response, lets exit the function and return the response.json
-            if response.ok:
-                return response.json()
-
+                       
+        response = self._oauth.make_request(url, payload)
+        return response.json()
+
+
+    ########################################
+    ########################################
+    # Stream endpoints
     def sampled_stream(
         self,
         everything: bool = False,
@@ -905,9 +851,4 @@
             )
         else:
             # If connection succeeded, return a generator that is used to stream tweets
-            return response.iter_lines()
-=======
-
-        response = self._oauth.make_request(url, payload)
-        return response.json()
->>>>>>> 0dd556e2
+            return response.iter_lines()